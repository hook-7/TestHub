<template>
  <div class="page-container">
    <!-- 状态栏 -->
    <div class="status-bar">
      <div class="status-info">
        <div class="connection-badge" :class="{ connected: connectionStore.isConnected, disconnected: !connectionStore.isConnected }">
          <el-icon class="status-icon">
            <component :is="connectionStore.isConnected ? 'CircleCheckFilled' : 'CircleCloseFilled'" />
          </el-icon>
          <span class="status-text">
            {{ connectionStore.isConnected ? `已连接 ${connectionStore.connectedSerials.length} 个串口` : '未连接' }}
          </span>
        </div>
        
        <!-- 串口选择器 -->
        <div v-if="connectionStore.isConnected" class="serial-selector">
          <el-select 
            v-model="connectionStore.selectedSerialId" 
            placeholder="选择串口"
            size="small"
            style="width: 200px;"
            @change="onSerialChange"
          >
            <el-option
              v-for="serial in connectionStore.connectedSerials"
              :key="serial.serial_id"
              :label="`串口 #${serial.serial_id} (${serial.port})`"
              :value="serial.serial_id"
            />
          </el-select>
        </div>
        
        <!-- WebSocket连接状态 -->
        <div class="realtime-badge" :class="{ connected: communicationStore.isRealTimeConnected, disconnected: !communicationStore.isRealTimeConnected }">
          <el-icon class="status-icon">
            <span v-if="communicationStore.isRealTimeConnected" class="connected-icon">●</span>
            <span v-else class="disconnected-icon">●</span>
          </el-icon>
          <span class="status-text">
            WebSocket {{ communicationStore.isRealTimeConnected ? '已连接' : '连接中' }}
          </span>
        </div>
      </div>
    </div>

    <el-row :gutter="20" class="main-row">
      <!-- 左侧：AT指令操作面板 -->
      <el-col :span="12">
        <el-card class="command-card">
          <template #header>
            <div class="card-header">
              <h3 class="card-title">
                <el-icon class="title-icon"><Operation /></el-icon>
                指令交互
              </h3>
            </div>
          </template>

          <!-- 指令输入区 -->
          <div class="form-section">
            <el-form :model="commandForm" label-width="80px">
              <el-form-item label="指令内容">
                <el-input
                v-model="commandForm.command"
                placeholder="输入指令内容，例如: AT+GMR 或任何自定义指令"
                style="font-family: monospace;"
                @keyup.enter="sendCommand"
              >
                <template #append>
                  <el-button 
                    type="primary" 
                    @click="sendCommand"
                    :disabled="!connectionStore.isConnected"
                    :loading="commandLoading"
                  >
                    <el-icon><Position /></el-icon>
                    发送
                  </el-button>
                </template>
              </el-input>
            </el-form-item>
            
            <!-- 指令控制选项 -->
            <el-form-item label="控制选项">
              <div class="command-controls">
                <el-checkbox v-model="commandForm.autoAddCRLF" size="small">
                  自动添加\r\n
                </el-checkbox>
                <el-select v-model="commandForm.lineEnding" size="small" style="width: 120px; margin-left: 12px;">
                  <el-option label="\r\n (CRLF)" value="\r\n" />
                  <el-option label="\r (CR)" value="\r" />
                  <el-option label="\n (LF)" value="\n" />
                  <el-option label="无终止符" value="" />
                </el-select>
                <el-button 
                  size="small" 
                  @click="clearCommandInput" 
                  style="margin-left: 12px;"
                >
                  清空
                </el-button>
              </div>
            </el-form-item>
          </el-form>

          <!-- 原始数据发送 -->
          <el-divider>原始数据发送</el-divider>
          <el-form :model="rawForm" label-width="80px">
            <el-form-item label="十六进制">
              <el-input
                v-model="rawForm.data"
                placeholder="输入十六进制数据，例如: 41 54 0D 0A (不区分大小写，可用空格分隔)"
                style="font-family: monospace;"
                @keyup.enter="sendRawData"
                @input="formatHexInput"
              >
                <template #append>
                  <el-button 
                    type="primary" 
                    @click="sendRawData"
                    :disabled="!connectionStore.isConnected"
                    :loading="rawLoading"
                  >
                    <el-icon><Position /></el-icon>
                    发送
                  </el-button>
                </template>
              </el-input>
            </el-form-item>
          </el-form>

          <!-- 常用指令快捷按钮 -->
          <div class="commands-section">
            <div class="command-header">
              <h4 class="command-title">常用指令</h4>
              <div class="command-actions">
                <el-button size="small" @click="showAddCommand = true">
                  <el-icon><Plus /></el-icon>
                  添加指令
                </el-button>
                <el-button size="small" @click="showHistory = !showHistory">
                  <el-icon><Clock /></el-icon>
                  历史记录
                </el-button>
                <el-button size="small" @click="showBatchSend = !showBatchSend">
                  <el-icon><List /></el-icon>
                  批量发送
                </el-button>
              </div>
            </div>
            <div class="quick-commands">
              <div
                v-for="cmd in savedCommands"
                :key="cmd.id"
                class="quick-command-btn"
                @click="sendQuickCommand(cmd)"
                @contextmenu.prevent="handleCommandRightClick($event, cmd)"
                :class="{ disabled: !connectionStore.isConnected }"
                :title="cmd.description"
              >
                <div class="command-content">
                  <div class="quick-command-name">
                    {{ cmd.name }}
                    <el-tag v-if="cmd.send_as_hex" size="small" type="warning" style="margin-left: 8px;">
                      16进制
                    </el-tag>
                    <el-tag v-if="cmd.target_serial_id" size="small" type="info" style="margin-left: 8px;">
                      串口#{{ cmd.target_serial_id }}
                    </el-tag>
                  </div>
                  <div class="quick-command-text">{{ cmd.command }}</div>
                  <div v-if="cmd.expected_response" class="quick-command-expected">
                    期望: {{ cmd.expected_response }}
                  </div>
                </div>
                <div class="command-actions">
                  <el-icon
                    class="edit-icon"
                    @click.stop="openEditCommand(cmd)"
                    :title="`编辑指令: ${cmd.name}`"
                  >
                    <Edit />
                  </el-icon>
                  <el-icon
                    class="delete-icon"
                    @click.stop="deleteCommand(cmd)"
                    :title="`删除指令: ${cmd.name}`"
                  >
                    <Delete />
                  </el-icon>
                </div>
              </div>
              
              <!-- 当没有常用指令时显示提示 -->
              <div v-if="savedCommands.length === 0" class="no-commands-hint">
                <el-text type="info" size="small">
                  暂无常用指令，点击"添加指令"来创建您的第一个常用指令
                </el-text>
              </div>
            </div>
          </div>

          <!-- 历史记录 -->
          <el-collapse-transition>
            <div v-show="showHistory" style="margin-top: 16px;">
              <h4>指令历史</h4>
              <div class="history-commands">
                <el-tag 
                  v-for="(cmd, index) in commandHistory" 
                  :key="index"
                  size="small"
                  style="margin: 2px; cursor: pointer;"
                  @click="commandForm.command = cmd"
                  :title="`点击填入: ${cmd}`"
                >
                  {{ cmd }}
                </el-tag>
                <el-button v-if="commandHistory.length > 0" size="small" @click="clearHistory">
                  清空历史
                </el-button>
              </div>
            </div>
          </el-collapse-transition>

          <!-- 批量发送 -->
          <el-collapse-transition>
            <div v-show="showBatchSend" style="margin-top: 16px;">
              <h4>批量发送</h4>
              <el-input
                v-model="batchCommands"
                type="textarea"
                :rows="4"
                placeholder="每行一个指令，例如:&#10;AT&#10;AT+GMR&#10;AT+CSQ"
                style="font-family: monospace;"
              />
              <div style="margin-top: 8px;">
                <el-button 
                  type="primary" 
                  size="small"
                  @click="sendBatchCommands"
                  :disabled="!connectionStore.isConnected"
                  :loading="batchLoading"
                >
                  批量发送
                </el-button>
                <el-input-number 
                  v-model="batchDelay"
                  :min="100"
                  :max="10000"
                  :step="100"
                  size="small"
                  style="width: 120px; margin-left: 8px;"
                />
                <span style="margin-left: 4px; font-size: 12px; color: #666;">ms间隔</span>
              </div>
            </div>
          </el-collapse-transition>
          </div>
        </el-card>
      </el-col>

      <!-- 右侧：通信日志 -->
      <el-col :span="12">
        <el-card class="log-card">
          <template #header>
            <div class="card-header">
              <h3 class="card-title">
                <el-icon class="title-icon"><ChatDotSquare /></el-icon>
                通信日志
              </h3>
              <div class="header-actions">
                <el-button @click="clearLogs" size="small" type="danger" plain class="clear-logs-btn">
                  <el-icon><Delete /></el-icon>
                  清空日志
                </el-button>
                <el-button @click="exportLogs" size="small" type="primary" plain>
                  <el-icon><Download /></el-icon>
                  导出日志
                </el-button>
              </div>
            </div>
          </template>

          <div class="log-container">
            <div 
              v-for="log in communicationStore.logs" 
              :key="log.id"
              class="log-item"
              :class="[
                log.direction,
                log.direction === 'received' ? (log.success ? 'success' : 'error') : ''
              ]"
            >
              <div class="log-header">
                <span>
                  <el-icon>
                    <component :is="getLogIcon(log)" />
                  </el-icon>
                  {{ log.description }}
                  <el-tag v-if="log.serial_id" size="small" type="info" style="margin-left: 8px;">
                    串口#{{ log.serial_id }}
                  </el-tag>
                </span>
                <span class="log-timestamp">
                  {{ formatTime(log.timestamp) }}
                </span>
              </div>
              <div class="log-data">{{ log.data }}</div>
            </div>
            
            <div v-if="communicationStore.logs.length === 0" class="empty-logs">
              <el-empty description="暂无通信日志" />
            </div>
          </div>
        </el-card>
      </el-col>
    </el-row>

    <!-- 添加指令对话框 -->
    <el-dialog
      v-model="showAddCommand"
      title="添加常用指令"
      width="500px"
      :before-close="handleCloseAddCommand"
    >
      <el-form :model="newCommand" label-width="80px">
        <el-form-item label="指令名称" required>
          <el-input
            v-model="newCommand.name"
            placeholder="例如: 查询版本"
            maxlength="20"
            show-word-limit
          />
        </el-form-item>
        <el-form-item label="指令内容" required>
          <el-input
            v-model="newCommand.command"
            placeholder="例如: AT+GMR"
            style="font-family: monospace;"
          />
        </el-form-item>
        <el-form-item label="描述">
          <el-input
            v-model="newCommand.description"
            placeholder="指令说明（可选）"
            maxlength="50"
            show-word-limit
          />
        </el-form-item>
        <el-form-item label="期望返回值">
          <el-input
            v-model="newCommand.expected_response"
            placeholder="指令执行后的期望返回值（可选）"
            maxlength="200"
            show-word-limit
          />
        </el-form-item>
        <el-form-item label="发送方式">
          <el-radio-group v-model="newCommand.send_as_hex">
            <el-radio :value="false">文本发送</el-radio>
            <el-radio :value="true">16进制发送</el-radio>
          </el-radio-group>
        </el-form-item>
<<<<<<< HEAD
=======
        <el-form-item label="目标串口">
          <el-select v-model="newCommand.target_serial_id" placeholder="选择目标串口（可选）" clearable>
            <el-option
              v-for="serial in connectionStore.connectedSerials"
              :key="serial.serial_id"
              :label="`串口 #${serial.serial_id} (${serial.port})`"
              :value="serial.serial_id"
            />
          </el-select>
          <div style="font-size: 12px; color: #666; margin-top: 4px;">
            不选择则使用当前选择的串口
          </div>
        </el-form-item>
>>>>>>> 529a15d6
        <el-form-item label="通知设置">
          <el-checkbox v-model="newCommand.show_notification">
            执行后弹出通知
          </el-checkbox>
        </el-form-item>
      </el-form>
      <template #footer>
        <div class="dialog-footer">
          <el-button @click="showAddCommand = false">取消</el-button>
          <el-button type="primary" @click="addNewCommand">确定</el-button>
        </div>
      </template>
    </el-dialog>

    <!-- 编辑指令对话框 -->
    <el-dialog
      v-model="showEditCommand"
      title="编辑常用指令"
      width="500px"
      :before-close="handleCloseEditCommand"
    >
      <el-form :model="editCommand" label-width="80px">
        <el-form-item label="指令名称" required>
          <el-input
            v-model="editCommand.name"
            placeholder="例如: 查询版本"
            maxlength="20"
            show-word-limit
          />
        </el-form-item>
        <el-form-item label="指令内容" required>
          <el-input
            v-model="editCommand.command"
            placeholder="例如: AT+GMR"
            style="font-family: monospace;"
          />
        </el-form-item>
        <el-form-item label="描述">
          <el-input
            v-model="editCommand.description"
            placeholder="指令说明（可选）"
            maxlength="50"
            show-word-limit
          />
        </el-form-item>
        <el-form-item label="期望返回值">
          <el-input
            v-model="editCommand.expected_response"
            placeholder="指令执行后的期望返回值（可选）"
            maxlength="200"
            show-word-limit
          />
        </el-form-item>
        <el-form-item label="发送方式">
          <el-radio-group v-model="editCommand.send_as_hex">
            <el-radio :value="false">文本发送</el-radio>
            <el-radio :value="true">16进制发送</el-radio>
          </el-radio-group>
        </el-form-item>
<<<<<<< HEAD
=======
        <el-form-item label="目标串口">
          <el-select v-model="editCommand.target_serial_id" placeholder="选择目标串口（可选）" clearable>
            <el-option
              v-for="serial in connectionStore.connectedSerials"
              :key="serial.serial_id"
              :label="`串口 #${serial.serial_id} (${serial.port})`"
              :value="serial.serial_id"
            />
          </el-select>
          <div style="font-size: 12px; color: #666; margin-top: 4px;">
            不选择则使用当前选择的串口
          </div>
        </el-form-item>
>>>>>>> 529a15d6
        <el-form-item label="通知设置">
          <el-checkbox v-model="editCommand.show_notification">
            执行后弹出通知
          </el-checkbox>
        </el-form-item>
      </el-form>
      <template #footer>
        <div class="dialog-footer">
          <el-button @click="handleCloseEditCommand">取消</el-button>
          <el-button type="primary" @click="updateCommand">确定</el-button>
        </div>
      </template>
    </el-dialog>
  </div>
</template>

<script setup lang="ts">
import { ref, reactive, onMounted } from 'vue'
import { useRouter } from 'vue-router'
import { ElMessage, ElMessageBox } from 'element-plus'
import { Delete, Download, Edit } from '@element-plus/icons-vue'
import { useConnectionStore } from '@/stores/connection'
import { useCommunicationStore } from '@/stores/communication'
import { useSessionStore } from '@/stores/session'
import type { CommunicationLog } from '@/stores/communication'
import * as commandsAPI from '@/api/commands'

const router = useRouter()
const connectionStore = useConnectionStore()
const communicationStore = useCommunicationStore()
const sessionStore = useSessionStore()

// 状态
const commandLoading = ref(false)
const rawLoading = ref(false)
const batchLoading = ref(false)
const showHistory = ref(false)
const showBatchSend = ref(false)
const showAddCommand = ref(false)
const showEditCommand = ref(false)
const commandHistory = ref<string[]>([])
const batchCommands = ref('')
const batchDelay = ref(1000)

// 表单数据
const commandForm = reactive({
  command: '',
  autoAddCRLF: true,
  lineEnding: '\r\n',
})

// 新指令表单
const newCommand = reactive({
  name: '',
  command: '',
  description: '',
  expected_response: '',
  send_as_hex: false,
  show_notification: false,
<<<<<<< HEAD
=======
  target_serial_id: undefined as number | undefined,
>>>>>>> 529a15d6
})

// 编辑指令表单
const editCommand = reactive({
  id: '',
  name: '',
  command: '',
  description: '',
  expected_response: '',
  send_as_hex: false,
  show_notification: false,
<<<<<<< HEAD
=======
  target_serial_id: undefined as number | undefined,
>>>>>>> 529a15d6
})

const rawForm = reactive({
  data: '',
})

// 保存的指令接口
interface SavedCommand {
  id: string
  name: string
  command: string
  description: string
  expected_response: string
  send_as_hex: boolean
  show_notification: boolean
<<<<<<< HEAD
=======
  target_serial_id?: number
>>>>>>> 529a15d6
  createdAt: number
}

// 保存的指令列表
const savedCommands = ref<SavedCommand[]>([])

// 常用指令现在完全由用户自定义

// 方法
const formatCommand = (command: string) => {
  // 前端完全控制指令格式
  let formattedCommand = command.trim()
  
  // 首先处理转义字符：将文本形式的 \r\n 转换为真实控制字符
  formattedCommand = formattedCommand
    .replace(/\\r\\n/g, '\r\n')  // \r\n -> 真实的CRLF
    .replace(/\\r/g, '\r')       // \r -> 真实的CR  
    .replace(/\\n/g, '\n')       // \n -> 真实的LF
  
  // 如果启用自动添加终止符且指令中没有真实的控制字符
  const hasRealLineEnding = formattedCommand.includes('\r') || formattedCommand.includes('\n')
  if (commandForm.autoAddCRLF && commandForm.lineEnding && !hasRealLineEnding) {
    formattedCommand += commandForm.lineEnding
  }
  
  return formattedCommand
}



const addToHistory = (command: string) => {
  const cleanCommand = command.replace(/\r\n|\r|\n/g, '')
  if (cleanCommand && !commandHistory.value.includes(cleanCommand)) {
    commandHistory.value.unshift(cleanCommand)
    // 限制历史记录数量
    if (commandHistory.value.length > 20) {
      commandHistory.value = commandHistory.value.slice(0, 20)
    }
  }
}

const clearHistory = () => {
  commandHistory.value = []
}

const sendCommand = async () => {
  if (!commandForm.command.trim()) {
    ElMessage.error('请输入指令内容')
    return
  }
  
  if (!connectionStore.selectedSerialId) {
    ElMessage.error('请先选择一个串口')
    return
  }
  
  commandLoading.value = true
  try {
    const formattedCommand = formatCommand(commandForm.command)
    await communicationStore.sendATCommand(formattedCommand, connectionStore.selectedSerialId)
    ElMessage.success(`指令发送成功 (串口 #${connectionStore.selectedSerialId})`)
    // 添加到历史记录
    addToHistory(commandForm.command)
  } catch (error) {
    console.error('Send command error:', error)
  } finally {
    commandLoading.value = false
  }
}

const clearCommandInput = () => {
  commandForm.command = ''
}

const sendQuickCommand = async (cmd: SavedCommand) => {
  // 确定要使用的串口ID
  const targetSerialId = cmd.target_serial_id || connectionStore.selectedSerialId
  
  if (!targetSerialId) {
    ElMessage.error('请先选择一个串口或为指令设置目标串口')
    return
  }
  
  commandLoading.value = true
  try {
    if (cmd.send_as_hex) {
      // 16进制发送
      await communicationStore.sendRawData(cmd.command, targetSerialId)
      ElMessage.success(`16进制指令发送成功 (串口 #${targetSerialId})`)
    } else {
      // 文本发送
      const formattedCommand = formatCommand(cmd.command)
      await communicationStore.sendATCommand(formattedCommand, targetSerialId)
      ElMessage.success(`指令发送成功 (串口 #${targetSerialId})`)
    }
    
    // 同时更新输入框显示（显示原始指令，不显示终止符）
    const cleanCommand = cmd.command.replace(/\r\n|\r|\n/g, '')
    commandForm.command = cleanCommand
    // 添加到历史记录
    addToHistory(cleanCommand)
  } catch (error) {
    console.error('Send command error:', error)
  } finally {
    commandLoading.value = false
  }
}

const sendBatchCommands = async () => {
  if (!batchCommands.value.trim()) {
    ElMessage.error('请输入要批量发送的指令')
    return
  }
  
  if (!connectionStore.selectedSerialId) {
    ElMessage.error('请先选择一个串口')
    return
  }
  
  const commands = batchCommands.value
    .split('\n')
    .map(cmd => cmd.trim())
    .filter(cmd => cmd.length > 0)
  
  if (commands.length === 0) {
    ElMessage.error('没有有效的指令')
    return
  }
  
  batchLoading.value = true
  
  try {
    for (let i = 0; i < commands.length; i++) {
      const command = commands[i]
      const formattedCommand = formatCommand(command)
      
      ElMessage.info(`发送第${i + 1}/${commands.length}个指令: ${command} (串口 #${connectionStore.selectedSerialId})`)
      
      try {
        await communicationStore.sendATCommand(formattedCommand, connectionStore.selectedSerialId)
        addToHistory(command)
      } catch (error) {
        console.error(`Command ${i + 1} failed:`, error)
        ElMessage.error(`第${i + 1}个指令发送失败: ${command}`)
      }
      
      // 如果不是最后一个指令，等待指定间隔
      if (i < commands.length - 1) {
        await new Promise(resolve => setTimeout(resolve, batchDelay.value))
      }
    }
    
    ElMessage.success(`批量发送完成，共发送${commands.length}个指令`)
  } catch (error) {
    console.error('Batch send error:', error)
    ElMessage.error('批量发送过程中出现错误')
  } finally {
    batchLoading.value = false
  }
}

// API相关方法
const loadSavedCommands = async () => {
  try {
    const response = await commandsAPI.getAllCommands()
    // 转换API返回的数据格式以兼容现有组件
    savedCommands.value = response.commands.map(cmd => ({
      id: cmd.id,
      name: cmd.name,
      command: cmd.command,
      description: cmd.description,
      expected_response: cmd.expected_response,
      send_as_hex: cmd.send_as_hex,
      show_notification: cmd.show_notification,
<<<<<<< HEAD
=======
      target_serial_id: cmd.target_serial_id,
>>>>>>> 529a15d6
      createdAt: cmd.created_at // API返回毫秒时间戳
    }))
  } catch (error) {
    console.error('Failed to load saved commands:', error)
    ElMessage.warning('无法连接到后端，使用示例指令演示多串口功能')
    // 提供示例指令数据来演示多串口功能
    savedCommands.value = [
      {
        id: '1',
        name: '设置MAC',
        command: 'AT+MAC=026501123456',
        description: '设置设备MAC地址',
        expected_response: 'OK',
        send_as_hex: false,
        show_notification: false,
        target_serial_id: 1, // 指定串口1
        createdAt: Date.now()
      },
      {
        id: '2',
        name: '获取MAC',
        command: 'AT+MAC?',
        description: '查询设备MAC地址',
        expected_response: '+MAC:026501123456',
        send_as_hex: false,
        show_notification: true,
        target_serial_id: 1, // 使用当前选择的串口
        createdAt: Date.now()
      },
      {
        id: '3',
        name: '查询版本',
        command: 'AT+GMR',
        description: '查询固件版本信息',
        expected_response: 'AT version:1.0.0',
        send_as_hex: false,
        show_notification: false,
        target_serial_id: 2, // 指定串口2（演示：如果串口2不存在会复用ID）
        createdAt: Date.now()
      },
      {
        id: '4',
        name: '重启设备',
        command: 'AT+RST',
        description: '重启设备',
        expected_response: 'OK',
        send_as_hex: false,
        show_notification: true,
        target_serial_id: 2,
        createdAt: Date.now()
      },
      {
        id: '5',
        name: '发送16进制',
        command: '41540D0A',
        description: '发送AT\\r\\n的16进制格式',
        expected_response: '4F4B0D0A',
        send_as_hex: true,
        show_notification: false,
        target_serial_id: 1,
        createdAt: Date.now()
      }
    ]
  }
}

const addNewCommand = async () => {
  if (!newCommand.name.trim() || !newCommand.command.trim()) {
    ElMessage.error('请填写指令名称和内容')
    return
  }
  
  try {
    const createRequest: commandsAPI.CreateCommandRequest = {
      name: newCommand.name.trim(),
      command: newCommand.command.trim(),
      description: newCommand.description.trim(),
      expected_response: newCommand.expected_response.trim(),
      send_as_hex: newCommand.send_as_hex,
<<<<<<< HEAD
      show_notification: newCommand.show_notification
=======
      show_notification: newCommand.show_notification,
      target_serial_id: newCommand.target_serial_id
>>>>>>> 529a15d6
    }
    
    const createdCommand = await commandsAPI.createCommand(createRequest)
    
    // 转换为前端格式并添加到列表开头
    const command: SavedCommand = {
      id: createdCommand.id,
      name: createdCommand.name,
      command: createdCommand.command,
      description: createdCommand.description,
      expected_response: createdCommand.expected_response,
      send_as_hex: createdCommand.send_as_hex,
      show_notification: createdCommand.show_notification,
<<<<<<< HEAD
=======
      target_serial_id: createdCommand.target_serial_id,
>>>>>>> 529a15d6
      createdAt: createdCommand.created_at
    }
    
    savedCommands.value.unshift(command)
    
    // 清空表单并关闭弹窗
    newCommand.name = ''
    newCommand.command = ''
    newCommand.description = ''
    newCommand.expected_response = ''
    newCommand.send_as_hex = false
    newCommand.show_notification = false
<<<<<<< HEAD
=======
    newCommand.target_serial_id = undefined
>>>>>>> 529a15d6
    showAddCommand.value = false
    
    ElMessage.success('常用指令添加成功')
  } catch (error: any) {
    console.error('Failed to create command:', error)
    ElMessage.error(error.message || '创建指令失败')
  }
}

const handleCloseAddCommand = () => {
  // 清空表单
  newCommand.name = ''
  newCommand.command = ''
  newCommand.description = ''
  newCommand.expected_response = ''
  newCommand.send_as_hex = false
<<<<<<< HEAD
  newCommand.show_notification = true
=======
  newCommand.show_notification = false
  newCommand.target_serial_id = undefined
>>>>>>> 529a15d6
  showAddCommand.value = false
}

const deleteCommand = async (cmd: SavedCommand) => {
  try {
    await ElMessageBox.confirm(`确定要删除指令 "${cmd.name}" 吗？`, '确认删除', {
      confirmButtonText: '确定',
      cancelButtonText: '取消',
      type: 'warning',
    })
    
    await commandsAPI.deleteCommand(cmd.id)
    
    // 从本地列表中移除
    const index = savedCommands.value.findIndex(c => c.id === cmd.id)
    if (index !== -1) {
      savedCommands.value.splice(index, 1)
    }
    
    ElMessage.success('指令删除成功')
  } catch (error: any) {
    if (error !== 'cancel') {
      console.error('Failed to delete command:', error)
      ElMessage.error(error.message || '删除指令失败')
    }
  }
}

const openEditCommand = (cmd: SavedCommand) => {
  // 填充编辑表单
  editCommand.id = cmd.id
  editCommand.name = cmd.name
  editCommand.command = cmd.command
  editCommand.description = cmd.description
  editCommand.expected_response = cmd.expected_response
  editCommand.send_as_hex = cmd.send_as_hex
  editCommand.show_notification = cmd.show_notification
<<<<<<< HEAD
=======
  editCommand.target_serial_id = cmd.target_serial_id
>>>>>>> 529a15d6
  showEditCommand.value = true
}

const updateCommand = async () => {
  if (!editCommand.name.trim() || !editCommand.command.trim()) {
    ElMessage.error('请填写指令名称和内容')
    return
  }

  try {
    const updateRequest: commandsAPI.UpdateCommandRequest = {
      name: editCommand.name.trim(),
      command: editCommand.command.trim(),
      description: editCommand.description.trim(),
      expected_response: editCommand.expected_response.trim(),
      send_as_hex: editCommand.send_as_hex,
<<<<<<< HEAD
      show_notification: editCommand.show_notification
=======
      show_notification: editCommand.show_notification,
      target_serial_id: editCommand.target_serial_id
>>>>>>> 529a15d6
    }

    const updatedCommand = await commandsAPI.updateCommand(editCommand.id, updateRequest)

    // 更新本地列表中的指令
    const index = savedCommands.value.findIndex(c => c.id === editCommand.id)
    if (index !== -1) {
      savedCommands.value[index] = {
        id: updatedCommand.id,
        name: updatedCommand.name,
        command: updatedCommand.command,
        description: updatedCommand.description,
        expected_response: updatedCommand.expected_response,
        send_as_hex: updatedCommand.send_as_hex,
        show_notification: updatedCommand.show_notification,
<<<<<<< HEAD
=======
        target_serial_id: updatedCommand.target_serial_id,
>>>>>>> 529a15d6
        createdAt: updatedCommand.created_at
      }
    }

    // 清空表单并关闭弹窗
    editCommand.id = ''
    editCommand.name = ''
    editCommand.command = ''
    editCommand.description = ''
    editCommand.expected_response = ''
    editCommand.send_as_hex = false
    editCommand.show_notification = false
<<<<<<< HEAD
=======
    editCommand.target_serial_id = undefined
>>>>>>> 529a15d6
    showEditCommand.value = false

    ElMessage.success('常用指令修改成功')
  } catch (error: any) {
    console.error('Failed to update command:', error)
    ElMessage.error(error.message || '修改指令失败')
  }
}

const handleCloseEditCommand = () => {
  // 清空表单
  editCommand.id = ''
  editCommand.name = ''
  editCommand.command = ''
  editCommand.description = ''
  editCommand.expected_response = ''
  editCommand.send_as_hex = false
<<<<<<< HEAD
  editCommand.show_notification = true
=======
  editCommand.show_notification = false
  editCommand.target_serial_id = undefined
>>>>>>> 529a15d6
  showEditCommand.value = false
}

const handleCommandRightClick = (_event: MouseEvent, cmd: SavedCommand) => {
  // 右键点击指令时，显示上下文菜单或执行特定操作
  // TODO: 实现右键菜单功能，可以快速编辑或删除指令
  console.log('Right click on command:', cmd.name)
}

const sendRawData = async () => {
  if (!rawForm.data.trim()) {
    ElMessage.error('请输入十六进制数据')
    return
  }
  
  if (!connectionStore.selectedSerialId) {
    ElMessage.error('请先选择一个串口')
    return
  }
  
  // 验证16进制格式
  const hexPattern = /^[0-9A-Fa-f\s]+$/
  const cleanData = rawForm.data.replace(/\s+/g, '')
  
  if (!hexPattern.test(rawForm.data)) {
    ElMessage.error('请输入有效的十六进制数据（只能包含0-9, A-F字符和空格）')
    return
  }
  
  if (cleanData.length % 2 !== 0) {
    ElMessage.error('十六进制数据长度必须为偶数（每个字节需要2个字符）')
    return
  }
  
  rawLoading.value = true
  try {
    await communicationStore.sendRawData(rawForm.data, connectionStore.selectedSerialId)
    ElMessage.success(`原始数据发送成功 (串口 #${connectionStore.selectedSerialId})`)
  } catch (error) {
    console.error('Send raw data error:', error)
  } finally {
    rawLoading.value = false
  }
}

// 格式化16进制输入
const formatHexInput = (value: string) => {
  // 移除非16进制字符，保留空格
  const cleaned = value.replace(/[^0-9A-Fa-f\s]/g, '')
  rawForm.data = cleaned.toUpperCase()
}

const clearLogs = async () => {
  try {
    await ElMessageBox.confirm('确定要清空所有通信日志吗？', '确认操作', {
      confirmButtonText: '确定',
      cancelButtonText: '取消',
      type: 'warning',
    })
    communicationStore.clearLogs()
    ElMessage.success('日志已清空')
  } catch {
    // 用户取消
  }
}

const exportLogs = () => {
  try {
    const logs = communicationStore.logs.map(log => ({
      时间: new Date(log.timestamp).toLocaleString(),
      方向: log.direction === 'sent' ? '发送' : '接收',
      描述: log.description,
      数据: log.data,
      状态: log.success ? '成功' : '失败'
    }))
    
    // 构建CSV内容
    const csvContent = [
      ['时间', '方向', '描述', '数据', '状态'].join(','),
      ...logs.map(log => [
        `"${log.时间}"`,
        `"${log.方向}"`, 
        `"${log.描述}"`,
        `"${log.数据?.replace(/"/g, '""') || ''}"`,  // 处理数据中的引号
        `"${log.状态}"`
      ].join(','))
    ].join('\n')
    
    // 添加 BOM 以确保中文正确显示
    const BOM = '\uFEFF'
    const csvWithBOM = BOM + csvContent
    
    // 创建 Blob 对象
    const blob = new Blob([csvWithBOM], { 
      type: 'text/csv;charset=utf-8;' 
    })
    
    // 下载文件
    const link = document.createElement('a')
    const url = URL.createObjectURL(blob)
    link.setAttribute('href', url)
    link.setAttribute('download', `通信日志_${new Date().toISOString().slice(0, 10)}.csv`)
    link.style.visibility = 'hidden'
    document.body.appendChild(link)
    link.click()
    document.body.removeChild(link)
    
    // 清理URL对象
    URL.revokeObjectURL(url)
    
    ElMessage.success('日志导出成功')
  } catch (error) {
    console.error('Export logs error:', error)
    ElMessage.error('日志导出失败')
  }
}

const getLogIcon = (log: CommunicationLog) => {
  if (log.direction === 'sent') {
    return 'Top'
  } else {
    return log.success ? 'Bottom' : 'CloseBold'
  }
}

const formatTime = (timestamp: number) => {
  return new Date(timestamp).toLocaleTimeString()
}

const onSerialChange = (serialId: number) => {
  ElMessage.info(`切换到串口 #${serialId}`)
}

// 生命周期
onMounted(async () => {
  // 初始化会话管理
  await sessionStore.init()
  
  // 检查登录状态
  if (!sessionStore.isLoggedIn) {
    ElMessage.warning('请先登录')
    router.push('/serial-config')
    return
  }
  
  if (!connectionStore.isConnected) {
    ElMessage.warning('请先连接串口')
    router.push('/serial-config')
    return
  }
  
  // 加载保存的指令
  await loadSavedCommands()
  
  // 初始化WebSocket连接
  try {
    await communicationStore.initializeWebSocket()
  } catch (error) {
    console.error('WebSocket初始化失败:', error)
    ElMessage.error('实时连接初始化失败')
  }
})


</script>

<style scoped>
.page-container {
  padding: 20px;
  background: #ffffff;
  height: calc(100vh - 70px);
  display: flex;
  flex-direction: column;
  overflow: hidden;
}

.status-bar {
  background: #ffffff;
  border: 1px solid #e0e6ed;
  border-radius: 16px;
  padding: 20px 28px;
  margin-bottom: 24px;
  box-shadow: 0 4px 20px rgba(0, 0, 0, 0.08);
}

.status-info {
  display: flex;
  align-items: center;
  gap: 20px;
  flex-wrap: wrap;
}

.serial-selector {
  display: flex;
  align-items: center;
  gap: 8px;
  padding: 8px 16px;
  background: #f0f8ff;
  border: 2px solid #409eff;
  border-radius: 12px;
  font-size: 14px;
  font-weight: 500;
  color: #409eff;
}

.connection-badge {
  display: flex;
  align-items: center;
  gap: 10px;
  padding: 12px 20px;
  border-radius: 12px;
  font-weight: 600;
  font-size: 14px;
  transition: all 0.3s ease;
  box-shadow: 0 2px 8px rgba(0, 0, 0, 0.1);
}

.connection-badge:hover {
  transform: translateY(-1px);
  box-shadow: 0 4px 16px rgba(0, 0, 0, 0.15);
}

.connection-badge.connected {
  background: #f0f9f0;
  color: #2e7d32;
  border: 2px solid #4caf50;
}

.connection-badge.disconnected {
  background: #fef7f7;
  color: #c62828;
  border: 2px solid #f44336;
}

.realtime-badge {
  display: flex;
  align-items: center;
  gap: 12px;
  padding: 12px 20px;
  border-radius: 12px;
  font-weight: 600;
  font-size: 14px;
  transition: all 0.3s ease;
  box-shadow: 0 2px 8px rgba(0, 0, 0, 0.1);
}

.realtime-badge:hover {
  transform: translateY(-1px);
  box-shadow: 0 4px 16px rgba(0, 0, 0, 0.15);
}

.realtime-badge.connected {
  background: #f3f5ff;
  color: #1976d2;
  border: 2px solid #2196f3;
}

.realtime-badge.disconnected {
  background: #fffbf0;
  color: #f57c00;
  border: 2px solid #ff9800;
}

.connected-icon {
  color: #52c41a;
  font-size: 12px;
}

.disconnected-icon {
  color: #faad14;
  font-size: 12px;
}

.status-icon {
  font-size: 18px;
}

.status-text {
  font-weight: 600;
}

.main-row {
  flex: 1;
  height: 100%;
  margin: 0 -10px;
}

.main-row .el-col {
  height: 100%;
  padding: 0 10px;
}

.command-card {
  height: 100%;
  background: #ffffff;
  border: 1px solid #e0e6ed;
  border-radius: 20px;
  box-shadow: 0 8px 32px rgba(0, 0, 0, 0.12);
  transition: all 0.3s ease;
  display: flex;
  flex-direction: column;
}

.command-card:hover {
  transform: translateY(-2px);
  box-shadow: 0 12px 48px rgba(0, 0, 0, 0.18);
}

.log-card {
  height: 100%;
  background: #ffffff;
  border: 1px solid #e0e6ed;
  border-radius: 20px;
  box-shadow: 0 8px 32px rgba(0, 0, 0, 0.12);
  transition: all 0.3s ease;
  display: flex;
  flex-direction: column;
}

.logs-card:hover {
  transform: translateY(-2px);
  box-shadow: 0 12px 48px rgba(0, 0, 0, 0.18);
}

.card-header {
  display: flex;
  justify-content: space-between;
  align-items: center;
}

.card-title {
  display: flex;
  align-items: center;
  gap: 10px;
  margin: 0;
  font-size: 18px;
  font-weight: 600;
  color: #374151;
}

.title-icon {
  font-size: 20px;
  color: #667eea;
}

.header-actions {
  display: flex;
  gap: 8px;
}

.form-section {
  flex-shrink: 0;
  margin-bottom: 20px;
}

.commands-section {
  flex: 1;
  display: flex;
  flex-direction: column;
  min-height: 0;
}

.quick-commands {
  display: flex;
  flex-direction: column;
  gap: 12px;
  margin-top: 16px;
  min-height: 40px;
  flex: 1;
  overflow-y: auto;
  padding-right: 8px;
}

.quick-commands::-webkit-scrollbar {
  width: 6px;
}

.quick-commands::-webkit-scrollbar-track {
  background: rgba(0, 0, 0, 0.05);
  border-radius: 3px;
}

.quick-commands::-webkit-scrollbar-thumb {
  background: #bdbdbd;
  border-radius: 3px;
}

.quick-commands::-webkit-scrollbar-thumb:hover {
  background: #9e9e9e;
}

.no-commands-hint {
  display: flex;
  align-items: center;
  justify-content: center;
  width: 100%;
  padding: 20px;
  background: linear-gradient(135deg, #f8fafc 0%, #f1f5f9 100%);
  border-radius: 8px;
  border: 2px dashed #e2e8f0;
}

.log-container {
  flex: 1;
  overflow-y: auto;
  padding: 16px;
  background: linear-gradient(135deg, #f8fafc 0%, #f1f5f9 100%);
  border-radius: 12px;
  border: 1px solid rgba(0, 0, 0, 0.05);
  min-height: 0;
}

.log-item {
  margin-bottom: 16px;
  padding: 16px;
  border-radius: 12px;
  border-left: 4px solid;
  background: rgba(255, 255, 255, 0.8);
  backdrop-filter: blur(10px);
  box-shadow: 0 2px 8px rgba(0, 0, 0, 0.04);
  transition: all 0.3s ease;
}

.log-item:hover {
  transform: translateX(4px);
  box-shadow: 0 4px 16px rgba(0, 0, 0, 0.08);
}

.log-item.sent {
  background: linear-gradient(135deg, rgba(64, 158, 255, 0.1) 0%, rgba(64, 158, 255, 0.05) 100%);
  border-left-color: #409eff;
  border-left-width: 4px;
}

.log-item.received.success {
  background: linear-gradient(135deg, rgba(103, 194, 58, 0.1) 0%, rgba(103, 194, 58, 0.05) 100%);
  border-left-color: #67c23a;
  border-left-width: 4px;
}

.log-item.received.error {
  background: linear-gradient(135deg, rgba(245, 108, 108, 0.1) 0%, rgba(245, 108, 108, 0.05) 100%);
  border-left-color: #f56c6c;
  border-left-width: 4px;
}

.log-header {
  display: flex;
  justify-content: space-between;
  align-items: center;
  margin-bottom: 6px;
  font-weight: 500;
}

.log-timestamp {
  font-size: 12px;
  opacity: 0.7;
}

.log-data {
  font-family: 'Fira Code', 'Monaco', 'Menlo', 'Consolas', monospace;
  font-size: 13px;
  background: linear-gradient(135deg, rgba(0, 0, 0, 0.03) 0%, rgba(0, 0, 0, 0.06) 100%);
  padding: 12px;
  border-radius: 8px;
  word-break: break-all;
  border: 1px solid rgba(0, 0, 0, 0.06);
  line-height: 1.5;
}

.empty-logs {
  height: 200px;
  display: flex;
  align-items: center;
  justify-content: center;
}

.el-divider {
  margin: 24px 0 16px 0;
}

.command-controls {
  display: flex;
  align-items: center;
  flex-wrap: wrap;
  gap: 8px;
}

.history-commands {
  max-height: 120px;
  overflow-y: auto;
  padding: 8px;
  background-color: var(--el-bg-color-page);
  border-radius: 4px;
  border: 1px solid var(--el-border-color-light);
}


/* Element Plus 组件样式覆盖 */
:deep(.el-card) {
  height: 100%;
  display: flex;
  flex-direction: column;
}

:deep(.el-card__header) {
  background: #f8f9fa;
  border-bottom: 1px solid #e0e6ed;
  font-weight: 600;
  font-size: 16px;
  color: #2d3748;
  flex-shrink: 0;
}

:deep(.el-card__body) {
  flex: 1;
  display: flex;
  flex-direction: column;
  min-height: 0;
  padding: 20px;
}

:deep(.el-button--primary) {
  background: linear-gradient(135deg, #3b82f6 0%, #1d4ed8 100%);
  border: none;
  border-radius: 12px;
  font-weight: 600;
  transition: all 0.3s ease;
  box-shadow: 0 4px 16px rgba(59, 130, 246, 0.3);
  color: #ffffff !important;
}

:deep(.el-button--primary:hover) {
  background: linear-gradient(135deg, #2563eb 0%, #1e40af 100%);
  transform: translateY(-2px);
  box-shadow: 0 8px 24px rgba(59, 130, 246, 0.4);
  color: #ffffff !important;
}

:deep(.el-button--danger),
:deep(.clear-logs-btn) {
  background: linear-gradient(135deg, #ef4444 0%, #dc2626 100%);
  border: none;
  border-radius: 12px;
  font-weight: 600;
  transition: all 0.3s ease;
  box-shadow: 0 4px 16px rgba(239, 68, 68, 0.3);
  color: #ffffff !important;
}

:deep(.el-button--danger:hover),
:deep(.clear-logs-btn:hover) {
  background: linear-gradient(135deg, #dc2626 0%, #b91c1c 100%);
  transform: translateY(-2px);
  box-shadow: 0 8px 24px rgba(239, 68, 68, 0.4);
  color: #ffffff !important;
}

:deep(.el-input__wrapper) {
  border-radius: 10px;
  box-shadow: 0 1px 4px rgba(0, 0, 0, 0.08);
  border: 1px solid #d0d7de;
  transition: all 0.3s ease;
}

:deep(.el-input__wrapper:hover) {
  border-color: #1976d2;
  box-shadow: 0 2px 8px rgba(25, 118, 210, 0.15);
}

:deep(.el-input__wrapper.is-focus) {
  border-color: #1976d2;
  box-shadow: 0 0 0 3px rgba(25, 118, 210, 0.1);
}

:deep(.el-checkbox__input.is-checked .el-checkbox__inner) {
  background: #1976d2;
  border-color: #1976d2;
}

/* 确保所有按钮文字颜色清晰 */
:deep(.el-button) {
  font-weight: 600;
}

/* 只对特定按钮应用flex布局 */
:deep(.el-input-group__append .el-button),
:deep(.header-actions .el-button),
:deep(.clear-logs-btn) {
  display: flex;
  align-items: center;
  justify-content: center;
  gap: 4px;
}

:deep(.el-button--primary),
:deep(.el-button--danger),
:deep(.el-button--success),
:deep(.el-button--warning),
:deep(.el-button--info) {
  color: #ffffff !important;
}

:deep(.el-button--primary:hover),
:deep(.el-button--danger:hover),
:deep(.el-button--success:hover),
:deep(.el-button--warning:hover),
:deep(.el-button--info:hover) {
  color: #ffffff !important;
}

:deep(.el-button--primary:active),
:deep(.el-button--danger:active),
:deep(.el-button--success:active),
:deep(.el-button--warning:active),
:deep(.el-button--info:active) {
  color: #ffffff !important;
}

/* 输入框追加按钮特殊处理 */
:deep(.el-input-group__append .el-button) {
  color: #ffffff !important;
  font-weight: 600;
  display: flex;
  align-items: center;
  justify-content: center;
  gap: 6px;
  padding: 0 16px;
  min-height: 32px;
}

:deep(.el-input-group__append .el-button:hover) {
  color: #ffffff !important;
}

:deep(.el-input-group__append .el-button .el-icon) {
  display: flex;
  align-items: center;
  justify-content: center;
}

:deep(.el-dialog) {
  border-radius: 16px;
  overflow: hidden;
  backdrop-filter: blur(20px);
  background: rgba(255, 255, 255, 0.95);
}

:deep(.el-dialog__header) {
  background: linear-gradient(135deg, rgba(102, 126, 234, 0.05) 0%, rgba(118, 75, 162, 0.05) 100%);
  border-bottom: 2px solid rgba(102, 126, 234, 0.1);
}

/* 通信日志区域美化 */
.logs-container {
  height: 500px;
  overflow-y: auto;
  padding: 20px;
  background: #f8f9fa;
  border-radius: 16px;
  margin-top: 20px;
  border: 1px solid #e9ecef;
}

.logs-container::-webkit-scrollbar {
  width: 8px;
}

.logs-container::-webkit-scrollbar-track {
  background: rgba(0, 0, 0, 0.05);
  border-radius: 4px;
}

.logs-container::-webkit-scrollbar-thumb {
  background: #bdbdbd;
  border-radius: 4px;
}

.logs-container::-webkit-scrollbar-thumb:hover {
  background: #9e9e9e;
}

.log-item {
  display: flex;
  align-items: flex-start;
  gap: 16px;
  padding: 16px 20px;
  margin-bottom: 12px;
  border-radius: 16px;
  background: #ffffff;
  border: 1px solid #e0e6ed;
  border-left: 4px solid transparent;
  box-shadow: 0 2px 12px rgba(0, 0, 0, 0.08);
  transition: all 0.3s ease;
}

.log-item:hover {
  transform: translateY(-2px);
  box-shadow: 0 8px 24px rgba(0, 0, 0, 0.15);
}

.log-item.sent {
  border-left-color: #1976d2;
  background: #f8fbff;
}

.log-item.received {
  border-left-color: #2e7d32;
  background: #f1f8e9;
}

.log-item.failed {
  border-left-color: #d32f2f;
  background: #fef7f7;
}

.log-direction {
  font-size: 11px;
  padding: 6px 12px;
  border-radius: 20px;
  font-weight: 700;
  text-transform: uppercase;
  letter-spacing: 1px;
  min-width: 50px;
  text-align: center;
  box-shadow: 0 2px 8px rgba(0, 0, 0, 0.1);
}

.log-direction.sent {
  background: #1976d2;
  color: white;
}

.log-direction.received {
  background: #2e7d32;
  color: white;
}

.log-direction.failed {
  background: #d32f2f;
  color: white;
}

.log-data {
  font-family: 'SF Mono', 'Monaco', 'Cascadia Code', 'Roboto Mono', monospace;
  font-size: 13px;
  color: #2d3748;
  word-break: break-all;
  background: rgba(0, 0, 0, 0.03);
  padding: 12px 16px;
  border-radius: 10px;
  white-space: pre-wrap;
  border: 1px solid rgba(0, 0, 0, 0.06);
  line-height: 1.4;
}

/* 常用指令区域美化 */
.quick-commands {
  display: flex;
  flex-direction: column;
  gap: 16px;
  max-height: 300px;
  overflow-y: auto;
  padding: 8px 4px 8px 0;
}

.quick-commands::-webkit-scrollbar {
  width: 6px;
}

.quick-commands::-webkit-scrollbar-track {
  background: rgba(0, 0, 0, 0.05);
  border-radius: 3px;
}

.quick-commands::-webkit-scrollbar-thumb {
  background: #bdbdbd;
  border-radius: 3px;
}

.quick-commands::-webkit-scrollbar-thumb:hover {
  background: #9e9e9e;
}

.quick-command-btn {
  display: flex;
  justify-content: space-between;
  align-items: center;
  padding: 20px 24px;
  text-align: left;
  border: 2px solid #e5e7eb;
  border-radius: 12px;
  background: linear-gradient(135deg, #ffffff 0%, #f9fafb 100%);
  transition: all 0.3s cubic-bezier(0.4, 0, 0.2, 1);
  cursor: pointer;
  box-shadow: 0 2px 8px rgba(0, 0, 0, 0.04);
  position: relative;
  overflow: hidden;
  min-height: 80px;
}

.command-content {
  flex: 1;
  min-width: 0;
  margin-right: 16px;
}

.command-actions {
  display: flex;
  gap: 8px;
  margin-left: 12px;
  flex-shrink: 0;
}

.quick-command-btn::before {
  content: '';
  position: absolute;
  top: 0;
  left: 0;
  right: 0;
  height: 3px;
  background: linear-gradient(90deg, #3b82f6, #8b5cf6, #06b6d4);
  transform: scaleX(0);
  transform-origin: left;
  transition: transform 0.3s ease;
}

.quick-command-btn:hover {
  background: linear-gradient(135deg, #f8fafc 0%, #f1f5f9 100%);
  border-color: #3b82f6;
  transform: translateY(-4px);
  box-shadow: 0 12px 32px rgba(59, 130, 246, 0.25);
}

.quick-command-btn:hover::before {
  transform: scaleX(1);
}

.quick-command-btn:active {
  transform: translateY(-2px);
  box-shadow: 0 8px 24px rgba(59, 130, 246, 0.2);
}

.quick-command-btn.disabled {
  opacity: 0.6;
  cursor: not-allowed;
  pointer-events: none;
}

.quick-command-btn.disabled:hover {
  transform: none;
  background: linear-gradient(135deg, #ffffff 0%, #f9fafb 100%);
  border-color: #e5e7eb;
  box-shadow: 0 4px 16px rgba(0, 0, 0, 0.06);
}

.quick-command-name {
  font-weight: 700;
  color: #1f2937;
  margin-bottom: 8px;
  font-size: 16px;
  letter-spacing: -0.01em;
  display: flex;
  align-items: center;
  gap: 8px;
  flex-wrap: wrap;
}

.quick-command-text {
  font-size: 13px;
  color: #6b7280;
  font-family: 'SF Mono', 'Monaco', 'Cascadia Code', 'Roboto Mono', monospace;
  background: linear-gradient(135deg, #f8fafc 0%, #f1f5f9 100%);
  padding: 10px 14px;
  border-radius: 8px;
  display: inline-block;
  border: 1px solid #e2e8f0;
  box-shadow: inset 0 1px 2px rgba(0, 0, 0, 0.05);
  transition: all 0.2s ease;
  margin-bottom: 6px;
  font-weight: 500;
  line-height: 1.5;
}

.quick-command-expected {
  font-size: 12px;
  color: #059669;
  font-family: 'SF Mono', 'Monaco', 'Cascadia Code', 'Roboto Mono', monospace;
  background: linear-gradient(135deg, #f0fdf4 0%, #dcfce7 100%);
  padding: 6px 12px;
  border-radius: 6px;
  display: inline-block;
  border: 1px solid #bbf7d0;
  box-shadow: inset 0 1px 2px rgba(0, 0, 0, 0.03);
  margin-top: 6px;
  border-left: 3px solid #10b981;
  font-weight: 500;
}

.quick-command-btn:hover .quick-command-text {
  background: linear-gradient(135deg, #dbeafe 0%, #bfdbfe 100%);
  border-color: #93c5fd;
  color: #1e40af;
}

.edit-icon,
.delete-icon {
  opacity: 0;
  transition: all 0.3s cubic-bezier(0.4, 0, 0.2, 1);
  cursor: pointer;
  padding: 8px;
  border-radius: 12px;
  font-size: 16px;
  border: 1px solid transparent;
}

.edit-icon {
  color: #3b82f6;
  background: rgba(59, 130, 246, 0.08);
  border-color: rgba(59, 130, 246, 0.2);
}

.delete-icon {
  color: #ef4444;
  background: rgba(239, 68, 68, 0.08);
  border-color: rgba(239, 68, 68, 0.2);
}

.quick-command-btn:hover .edit-icon,
.quick-command-btn:hover .delete-icon {
  opacity: 1;
}

.edit-icon:hover {
  background: linear-gradient(135deg, rgba(59, 130, 246, 0.15) 0%, rgba(37, 99, 235, 0.1) 100%);
  transform: scale(1.1);
  border-color: rgba(59, 130, 246, 0.3);
  box-shadow: 0 4px 12px rgba(59, 130, 246, 0.25);
}

.delete-icon:hover {
  background: linear-gradient(135deg, rgba(239, 68, 68, 0.15) 0%, rgba(220, 38, 38, 0.1) 100%);
  transform: scale(1.1) rotate(5deg);
  border-color: rgba(239, 68, 68, 0.3);
  box-shadow: 0 4px 12px rgba(239, 68, 68, 0.25);
}

.command-controls {
  display: flex;
  align-items: center;
  flex-wrap: wrap;
  gap: 12px;
  padding: 8px 0;
}

.command-controls .el-button {
  font-size: 12px;
  padding: 4px 12px;
}

.no-logs {
  text-align: center;
  color: #a0aec0;
  padding: 60px 20px;
  font-size: 16px;
}

.no-logs .el-icon {
  font-size: 64px;
  margin-bottom: 20px;
  opacity: 0.3;
  background: linear-gradient(45deg, #94a3b8, #64748b);
  background-clip: text;
  -webkit-background-clip: text;
  -webkit-text-fill-color: transparent;
}

/* 常用指令区域布局 */
.command-header {
  display: flex;
  justify-content: space-between;
  align-items: center;
  margin-bottom: 20px;
  flex-wrap: wrap;
  gap: 16px;
  padding: 16px 0;
  border-bottom: 1px solid #f1f5f9;
}

.command-title {
  margin: 0;
  font-size: 18px;
  font-weight: 600;
  color: #1f2937;
  display: flex;
  align-items: center;
  gap: 8px;
}

.command-title::before {
  content: '';
  width: 4px;
  height: 20px;
  background: linear-gradient(135deg, #3b82f6, #8b5cf6);
  border-radius: 2px;
}

.command-actions {
  display: flex;
  gap: 12px;
  align-items: center;
  flex-wrap: wrap;
}

.command-actions .el-button {
  font-size: 13px;
  padding: 8px 16px;
  border-radius: 8px;
  font-weight: 500;
  transition: all 0.3s ease;
}

.command-actions .el-button:hover {
  transform: translateY(-1px);
  box-shadow: 0 4px 12px rgba(0, 0, 0, 0.15);
}

/* 修复小按钮的内部对齐 */
:deep(.el-button--small) {
  padding: 5px 11px;
  font-size: 12px;
  border-radius: 8px;
}

:deep(.el-button--small .el-icon) {
  margin-right: 4px;
}

/* 修复按钮组间距 */
.header-actions {
  display: flex;
  gap: 8px;
  align-items: center;
}


</style><|MERGE_RESOLUTION|>--- conflicted
+++ resolved
@@ -361,8 +361,6 @@
             <el-radio :value="true">16进制发送</el-radio>
           </el-radio-group>
         </el-form-item>
-<<<<<<< HEAD
-=======
         <el-form-item label="目标串口">
           <el-select v-model="newCommand.target_serial_id" placeholder="选择目标串口（可选）" clearable>
             <el-option
@@ -376,7 +374,6 @@
             不选择则使用当前选择的串口
           </div>
         </el-form-item>
->>>>>>> 529a15d6
         <el-form-item label="通知设置">
           <el-checkbox v-model="newCommand.show_notification">
             执行后弹出通知
@@ -436,8 +433,6 @@
             <el-radio :value="true">16进制发送</el-radio>
           </el-radio-group>
         </el-form-item>
-<<<<<<< HEAD
-=======
         <el-form-item label="目标串口">
           <el-select v-model="editCommand.target_serial_id" placeholder="选择目标串口（可选）" clearable>
             <el-option
@@ -451,7 +446,6 @@
             不选择则使用当前选择的串口
           </div>
         </el-form-item>
->>>>>>> 529a15d6
         <el-form-item label="通知设置">
           <el-checkbox v-model="editCommand.show_notification">
             执行后弹出通知
@@ -511,10 +505,7 @@
   expected_response: '',
   send_as_hex: false,
   show_notification: false,
-<<<<<<< HEAD
-=======
   target_serial_id: undefined as number | undefined,
->>>>>>> 529a15d6
 })
 
 // 编辑指令表单
@@ -526,10 +517,7 @@
   expected_response: '',
   send_as_hex: false,
   show_notification: false,
-<<<<<<< HEAD
-=======
   target_serial_id: undefined as number | undefined,
->>>>>>> 529a15d6
 })
 
 const rawForm = reactive({
@@ -545,10 +533,7 @@
   expected_response: string
   send_as_hex: boolean
   show_notification: boolean
-<<<<<<< HEAD
-=======
   target_serial_id?: number
->>>>>>> 529a15d6
   createdAt: number
 }
 
@@ -723,10 +708,7 @@
       expected_response: cmd.expected_response,
       send_as_hex: cmd.send_as_hex,
       show_notification: cmd.show_notification,
-<<<<<<< HEAD
-=======
       target_serial_id: cmd.target_serial_id,
->>>>>>> 529a15d6
       createdAt: cmd.created_at // API返回毫秒时间戳
     }))
   } catch (error) {
@@ -806,12 +788,8 @@
       description: newCommand.description.trim(),
       expected_response: newCommand.expected_response.trim(),
       send_as_hex: newCommand.send_as_hex,
-<<<<<<< HEAD
-      show_notification: newCommand.show_notification
-=======
       show_notification: newCommand.show_notification,
       target_serial_id: newCommand.target_serial_id
->>>>>>> 529a15d6
     }
     
     const createdCommand = await commandsAPI.createCommand(createRequest)
@@ -825,10 +803,7 @@
       expected_response: createdCommand.expected_response,
       send_as_hex: createdCommand.send_as_hex,
       show_notification: createdCommand.show_notification,
-<<<<<<< HEAD
-=======
       target_serial_id: createdCommand.target_serial_id,
->>>>>>> 529a15d6
       createdAt: createdCommand.created_at
     }
     
@@ -841,10 +816,7 @@
     newCommand.expected_response = ''
     newCommand.send_as_hex = false
     newCommand.show_notification = false
-<<<<<<< HEAD
-=======
     newCommand.target_serial_id = undefined
->>>>>>> 529a15d6
     showAddCommand.value = false
     
     ElMessage.success('常用指令添加成功')
@@ -861,12 +833,8 @@
   newCommand.description = ''
   newCommand.expected_response = ''
   newCommand.send_as_hex = false
-<<<<<<< HEAD
-  newCommand.show_notification = true
-=======
   newCommand.show_notification = false
   newCommand.target_serial_id = undefined
->>>>>>> 529a15d6
   showAddCommand.value = false
 }
 
@@ -904,10 +872,7 @@
   editCommand.expected_response = cmd.expected_response
   editCommand.send_as_hex = cmd.send_as_hex
   editCommand.show_notification = cmd.show_notification
-<<<<<<< HEAD
-=======
   editCommand.target_serial_id = cmd.target_serial_id
->>>>>>> 529a15d6
   showEditCommand.value = true
 }
 
@@ -924,12 +889,8 @@
       description: editCommand.description.trim(),
       expected_response: editCommand.expected_response.trim(),
       send_as_hex: editCommand.send_as_hex,
-<<<<<<< HEAD
-      show_notification: editCommand.show_notification
-=======
       show_notification: editCommand.show_notification,
       target_serial_id: editCommand.target_serial_id
->>>>>>> 529a15d6
     }
 
     const updatedCommand = await commandsAPI.updateCommand(editCommand.id, updateRequest)
@@ -945,10 +906,7 @@
         expected_response: updatedCommand.expected_response,
         send_as_hex: updatedCommand.send_as_hex,
         show_notification: updatedCommand.show_notification,
-<<<<<<< HEAD
-=======
         target_serial_id: updatedCommand.target_serial_id,
->>>>>>> 529a15d6
         createdAt: updatedCommand.created_at
       }
     }
@@ -961,10 +919,7 @@
     editCommand.expected_response = ''
     editCommand.send_as_hex = false
     editCommand.show_notification = false
-<<<<<<< HEAD
-=======
     editCommand.target_serial_id = undefined
->>>>>>> 529a15d6
     showEditCommand.value = false
 
     ElMessage.success('常用指令修改成功')
@@ -982,12 +937,8 @@
   editCommand.description = ''
   editCommand.expected_response = ''
   editCommand.send_as_hex = false
-<<<<<<< HEAD
-  editCommand.show_notification = true
-=======
   editCommand.show_notification = false
   editCommand.target_serial_id = undefined
->>>>>>> 529a15d6
   showEditCommand.value = false
 }
 
