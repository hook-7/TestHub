--- conflicted
+++ resolved
@@ -17,10 +17,7 @@
     expected_response: str = Field(default="", description="期望返回值")
     send_as_hex: bool = Field(default=False, description="是否以原始16进制发送")
     show_notification: bool = Field(default=False, description="是否弹出通知")
-<<<<<<< HEAD
-=======
     target_serial_id: Optional[int] = Field(None, description="目标串口ID，null表示使用当前选择的串口")
->>>>>>> 529a15d6
     created_at: datetime = Field(default_factory=datetime.now, description="创建时间")
     
     @field_serializer('created_at')
@@ -41,10 +38,7 @@
     expected_response: str = Field(default="", max_length=1000, description="期望返回值")
     send_as_hex: bool = Field(default=False, description="是否以原始16进制发送")
     show_notification: bool = Field(default=False, description="是否弹出通知")
-<<<<<<< HEAD
-=======
     target_serial_id: Optional[int] = Field(None, description="目标串口ID，null表示使用当前选择的串口")
->>>>>>> 529a15d6
 
 
 class UpdateCommandRequest(BaseModel):
@@ -55,10 +49,7 @@
     expected_response: Optional[str] = Field(None, max_length=1000, description="期望返回值")
     send_as_hex: Optional[bool] = Field(None, description="是否以原始16进制发送")
     show_notification: Optional[bool] = Field(None, description="是否弹出通知")
-<<<<<<< HEAD
-=======
     target_serial_id: Optional[int] = Field(None, description="目标串口ID，null表示使用当前选择的串口")
->>>>>>> 529a15d6
 
 
 class CommandsListResponse(BaseModel):
