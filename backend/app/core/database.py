"""
Database Configuration and Models
使用SQLModel进行数据库连接和模型定义
"""

from sqlmodel import SQLModel, Field, Column, create_engine, Session, Relationship
from sqlalchemy import DateTime, Text, ForeignKey
from sqlalchemy.sql import func
from typing import Optional, List
import logging
from datetime import datetime

from app.core.config import settings

logger = logging.getLogger(__name__)

# 创建数据库引擎
engine = create_engine(
    settings.DATABASE_URL,
    echo=settings.DEBUG,  # 在开发模式下显示SQL语句
    connect_args={"check_same_thread": False},  # SQLite需要这个参数
)


def create_db_and_tables():
    """创建数据库表"""
    try:
        SQLModel.metadata.create_all(engine)
        logger.info("Database tables created successfully")
    except Exception as e:
        logger.error(f"Error creating database tables: {e}")
        raise


def get_session():
    """获取数据库会话"""
    with Session(engine) as session:
        yield session


# SQLModel模型定义
class Command(SQLModel, table=True):
    """常用指令模型"""
    __tablename__ = "commands"

    id: Optional[str] = Field(default=None, primary_key=True, description="指令ID")
    name: str = Field(description="指令名称", max_length=100)
    command: str = Field(description="指令内容", max_length=1000)
    description: str = Field(description="指令描述", max_length=500)
    expected_response: str = Field(default="", description="期望返回值", max_length=1000)
    send_as_hex: bool = Field(default=False, description="是否以原始16进制发送")
    show_notification: bool = Field(default=False, description="是否弹出通知")
<<<<<<< HEAD
=======
    target_serial_id: Optional[int] = Field(default=None, description="目标串口ID，null表示使用当前选择的串口")
>>>>>>> 529a15d6
    created_at: datetime = Field(
        default_factory=datetime.now,
        sa_column=Column(DateTime(timezone=True), server_default=func.now()),
        description="创建时间"
    )

    class Config:
        from_attributes = True


class TestResult(SQLModel, table=True):
    """测试结果主表"""
    __tablename__ = "test_results"

    id: Optional[str] = Field(default=None, primary_key=True, description="测试结果ID")
    mac_address: str = Field(description="MAC地址", max_length=17)
    start_time: datetime = Field(
        default_factory=datetime.now,
        sa_column=Column(DateTime(timezone=True), server_default=func.now()),
        description="开始时间"
    )
    end_time: Optional[datetime] = Field(default=None, description="结束时间")
    total_tests: int = Field(description="总测试数")
    passed_tests: int = Field(description="通过测试数")
    failed_tests: int = Field(description="失败测试数")
    skipped_tests: int = Field(description="跳过测试数")
    operator: Optional[str] = Field(default=None, description="操作员", max_length=100)
    workstation: Optional[str] = Field(default=None, description="工位", max_length=100)
    device_id: Optional[str] = Field(default=None, description="设备ID", max_length=100)
    created_at: datetime = Field(
        default_factory=datetime.now,
        sa_column=Column(DateTime(timezone=True), server_default=func.now()),
        description="创建时间"
    )

    # 关联关系
    test_items: List["TestItemResult"] = Relationship(back_populates="test_result")

    class Config:
        from_attributes = True


class TestItemResult(SQLModel, table=True):
    """测试项结果表"""
    __tablename__ = "test_item_results"

    id: Optional[str] = Field(default=None, primary_key=True, description="测试项结果ID")
    test_result_id: str = Field(foreign_key="test_results.id", description="测试结果ID")
    command_id: str = Field(description="指令ID", max_length=100)
    name: str = Field(description="测试项名称", max_length=200)
    command: str = Field(description="执行的命令", max_length=1000)
    expected_response: str = Field(default="", description="期望响应", max_length=1000)
    actual_response: Optional[str] = Field(default=None, description="实际响应", max_length=1000)
    is_ok: bool = Field(description="是否通过")
    reason: str = Field(description="结果原因", max_length=100)
    timestamp: datetime = Field(
        default_factory=datetime.now,
        sa_column=Column(DateTime(timezone=True), server_default=func.now()),
        description="测试时间"
    )
    has_notification: bool = Field(default=False, description="是否有通知")
    user_choice: Optional[bool] = Field(default=None, description="用户选择结果")

    # 关联关系
    test_result: Optional[TestResult] = Relationship(back_populates="test_items")

    class Config:
        from_attributes = True<|MERGE_RESOLUTION|>--- conflicted
+++ resolved
@@ -50,10 +50,7 @@
     expected_response: str = Field(default="", description="期望返回值", max_length=1000)
     send_as_hex: bool = Field(default=False, description="是否以原始16进制发送")
     show_notification: bool = Field(default=False, description="是否弹出通知")
-<<<<<<< HEAD
-=======
     target_serial_id: Optional[int] = Field(default=None, description="目标串口ID，null表示使用当前选择的串口")
->>>>>>> 529a15d6
     created_at: datetime = Field(
         default_factory=datetime.now,
         sa_column=Column(DateTime(timezone=True), server_default=func.now()),
