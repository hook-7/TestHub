"""
Command Service
常用指令管理服务 - 使用SQLModel数据库
"""

import logging
import uuid
from typing import List, Optional
from datetime import datetime
from sqlmodel import Session, select, and_, or_

from app.core.database import engine, Command
from app.core.config import settings
from app.schemas.command_schemas import SavedCommand, CreateCommandRequest, UpdateCommandRequest

logger = logging.getLogger(__name__)


class CommandService:
    """常用指令管理服务 - 使用数据库"""

    def __init__(self):
        logger.info("Command service initialized with database storage")

    def _get_session(self):
        """获取数据库会话"""
        return Session(engine)

    def _command_to_schema(self, db_command: Command) -> SavedCommand:
        """将数据库模型转换为API schema"""
        return SavedCommand(
            id=db_command.id,
            name=db_command.name,
            command=db_command.command,
            description=db_command.description,
            expected_response=db_command.expected_response,
            send_as_hex=db_command.send_as_hex,
            show_notification=db_command.show_notification,
<<<<<<< HEAD
=======
            target_serial_id=db_command.target_serial_id,
>>>>>>> 529a15d6
            created_at=db_command.created_at
        )
    
    async def get_all_commands(self) -> List[SavedCommand]:
        """获取所有常用指令"""
        try:
            with self._get_session() as session:
                # 查询所有指令，按创建时间降序排序
                db_commands = session.exec(
                    select(Command).order_by(Command.created_at.desc())
                ).all()

                commands = [self._command_to_schema(cmd) for cmd in db_commands]
                logger.debug(f"Loaded {len(commands)} commands from database")
                return commands
        except Exception as e:
            logger.error(f"Error getting all commands: {e}")
            return []
    
    async def get_command_by_id(self, command_id: str) -> Optional[SavedCommand]:
        """根据ID获取指令"""
        try:
            with self._get_session() as session:
                db_command = session.exec(
                    select(Command).where(Command.id == command_id)
                ).first()

                if db_command:
                    return self._command_to_schema(db_command)
                return None
        except Exception as e:
            logger.error(f"Error getting command by id {command_id}: {e}")
            return None
    
    async def create_command(self, request: CreateCommandRequest) -> Optional[SavedCommand]:
        """创建新的常用指令"""
        try:
            with self._get_session() as session:
                # 检查是否已存在相同名称的指令
                existing = session.exec(
                    select(Command).where(
                        and_(
                            Command.name.ilike(request.name.strip()),
                            Command.command == request.command.strip()
                        )
                    )
                ).first()

                if existing:
                    logger.warning(f"Similar command already exists: {request.name}")
                    return None

                # 创建新指令
                new_command = Command(
                    id=str(uuid.uuid4()),
                    name=request.name.strip(),
                    command=request.command.strip(),
                    description=request.description.strip(),
                    expected_response=request.expected_response.strip(),
                    send_as_hex=request.send_as_hex,
<<<<<<< HEAD
                    show_notification=request.show_notification
=======
                    show_notification=request.show_notification,
                    target_serial_id=request.target_serial_id
>>>>>>> 529a15d6
                )

                session.add(new_command)
                session.commit()
                session.refresh(new_command)

                logger.info(f"Created new command: {new_command.name}")
                return self._command_to_schema(new_command)

        except Exception as e:
            logger.error(f"Error creating command: {e}")
            return None
    
    async def update_command(self, command_id: str, request: UpdateCommandRequest) -> Optional[SavedCommand]:
        """更新指令"""
        try:
            with self._get_session() as session:
                # 查找要更新的指令
                db_command = session.exec(
                    select(Command).where(Command.id == command_id)
                ).first()

                if not db_command:
                    logger.warning(f"Command with id {command_id} not found")
                    return None

                # 检查名称冲突（如果要更新名称的话）
                if request.name and request.name.strip().lower() != db_command.name.lower():
                    existing = session.exec(
                        select(Command).where(
                            and_(
                                Command.name.ilike(request.name.strip()),
                                Command.id != command_id
                            )
                        )
                    ).first()

                    if existing:
                        logger.warning(f"Command with name '{request.name}' already exists")
                        return None

                # 更新字段
                if request.name is not None:
                    db_command.name = request.name.strip()
                if request.command is not None:
                    db_command.command = request.command.strip()
                if request.description is not None:
                    db_command.description = request.description.strip()
                if request.expected_response is not None:
                    db_command.expected_response = request.expected_response.strip()
                if request.send_as_hex is not None:
                    db_command.send_as_hex = request.send_as_hex
                if request.show_notification is not None:
                    db_command.show_notification = request.show_notification
<<<<<<< HEAD
=======
                if request.target_serial_id is not None:
                    db_command.target_serial_id = request.target_serial_id
>>>>>>> 529a15d6

                session.add(db_command)
                session.commit()
                session.refresh(db_command)

                logger.info(f"Updated command: {db_command.name}")
                return self._command_to_schema(db_command)

        except Exception as e:
            logger.error(f"Error updating command {command_id}: {e}")
            return None
    
    async def delete_command(self, command_id: str) -> bool:
        """删除指令"""
        try:
            with self._get_session() as session:
                # 查找要删除的指令
                db_command = session.exec(
                    select(Command).where(Command.id == command_id)
                ).first()

                if not db_command:
                    logger.warning(f"Command with id {command_id} not found")
                    return False

                session.delete(db_command)
                session.commit()

                logger.info(f"Deleted command with id: {command_id}")
                return True

        except Exception as e:
            logger.error(f"Error deleting command {command_id}: {e}")
            return False
    
    async def get_commands_count(self) -> int:
        """获取指令总数"""
        try:
            with self._get_session() as session:
                count = session.exec(
                    select(Command)
                ).all()
                return len(count)
        except Exception as e:
            logger.error(f"Error getting commands count: {e}")
            return 0


# 创建全局实例
command_service = CommandService()<|MERGE_RESOLUTION|>--- conflicted
+++ resolved
@@ -36,10 +36,7 @@
             expected_response=db_command.expected_response,
             send_as_hex=db_command.send_as_hex,
             show_notification=db_command.show_notification,
-<<<<<<< HEAD
-=======
             target_serial_id=db_command.target_serial_id,
->>>>>>> 529a15d6
             created_at=db_command.created_at
         )
     
@@ -100,12 +97,8 @@
                     description=request.description.strip(),
                     expected_response=request.expected_response.strip(),
                     send_as_hex=request.send_as_hex,
-<<<<<<< HEAD
-                    show_notification=request.show_notification
-=======
                     show_notification=request.show_notification,
                     target_serial_id=request.target_serial_id
->>>>>>> 529a15d6
                 )
 
                 session.add(new_command)
@@ -160,11 +153,8 @@
                     db_command.send_as_hex = request.send_as_hex
                 if request.show_notification is not None:
                     db_command.show_notification = request.show_notification
-<<<<<<< HEAD
-=======
                 if request.target_serial_id is not None:
                     db_command.target_serial_id = request.target_serial_id
->>>>>>> 529a15d6
 
                 session.add(db_command)
                 session.commit()
